--- conflicted
+++ resolved
@@ -25,19 +25,6 @@
      * @param {object} [body]
      * @param {object} [headers]
      */
-<<<<<<< HEAD
-    static async post(url, body = {}, headers = {}) {
-        if (typeof body !== 'string') {
-            body = JSON.stringify(body);
-        }
-        if (Network.defaults.host !== null && url.match(/^[a-zA-Z]+:\/\//) === null) {
-            url = Network.defaults.host + url;
-        }
-        return await fetch(url, {
-            method: 'POST',
-            body,
-            credentials: 'include',
-=======
     static async request(url, method = 'GET', body = {}, headers = {}) {
         if (Network.defaults.host !== null && url.match(/^[a-zA-Z]+:\/\//) === null) {
             url = Network.defaults.host + url;
@@ -49,7 +36,6 @@
         const request = {
             method: method,
             credentials: /** @type {RequestCredentials} */ ('include'),
->>>>>>> 93e19937
             headers: {
                 ...Network.defaults.headers,
                 ...Network.defaults.postHeaders,
